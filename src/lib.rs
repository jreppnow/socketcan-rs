// socketcan/src/lib.rs
//
// The main lib file for the Rust SocketCAN library.
//
// This file is part of the Rust 'socketcan-rs' library.
//
// Licensed under the MIT license:
//   <LICENSE or http://opensource.org/licenses/MIT>
// This file may not be copied, modified, or distributed except according
// to those terms.

//! SocketCAN support.
//!
//! The Linux kernel supports using CAN-devices through a network-like API
//! (see <https://www.kernel.org/doc/Documentation/networking/can.txt>). This
//! crate allows easy access to this functionality without having to wrestle
//! libc calls.
//!
//! # An introduction to CAN
//!
//! The CAN bus was originally designed to allow microcontrollers inside a
//! vehicle to communicate over a single shared bus. Messages called
//! *frames* are multicast to all devices on the bus.
//!
//! Every frame consists of an ID and a payload of up to 8 bytes. If two
//! devices attempt to send a frame at the same time, the device with the
//! higher ID will notice the conflict, stop sending and reattempt to sent its
//! frame in the next time slot. This means that the lower the ID, the higher
//! the priority. Since most devices have a limited buffer for outgoing frames,
//! a single device with a high priority (== low ID) can block communication
//! on that bus by sending messages too fast.
//!
//! The Linux socketcan subsystem makes the CAN bus available as a regular
//! networking device. Opening an network interface allows receiving all CAN
//! messages received on it. A device CAN be opened multiple times, every
//! client will receive all CAN frames simultaneously.
//!
//! Similarly, CAN frames can be sent to the bus by multiple client
//! simultaneously as well.
//!
//! # Hardware and more information
//!
//! More information on CAN [can be found on Wikipedia](). When not running on
//! an embedded platform with already integrated CAN components,
//! [Thomas Fischl's USBtin](http://www.fischl.de/usbtin/) (see
//! [section 2.4](http://www.fischl.de/usbtin/#socketcan)) is one of many ways
//! to get started.
//!
//! # RawFd
//!
//! Raw access to the underlying file descriptor and construction through
//! is available through the `AsRawFd`, `IntoRawFd` and `FromRawFd`
//! implementations.
//!
//! # Crate Features
//!
//! ### Default
//!
//! * **netlink** -
//!   Whether to include programmable CAN interface configuration capabilities
//!   based on netlink kernel communications. This brings in the
//!   [neli](https://docs.rs/neli/latest/neli/) library and its dependencies.
//!
//! * **dump** -
//!   Whether to include candump parsing capabilities.
//!
//! ### Non-default
//!
//! * **utils** -
//!   Whether to build command-line utilities. This brings in additional
//!   dependencies like [anyhow](https://docs.rs/anyhow/latest/anyhow/) and
//!   [clap](https://docs.rs/clap/latest/clap/)
//!

// clippy: do not warn about things like "SocketCAN" inside the docs
#![allow(clippy::doc_markdown)]
// Some lints
#![deny(
    missing_docs,
    missing_copy_implementations,
    missing_debug_implementations,
    unstable_features,
    unused_import_braces,
    unused_qualifications
)]

use std::io::ErrorKind;

// Re-export the embedded_can crate so that applications can rely on
// finding the same version we use.
pub use embedded_can::{
    self, blocking::Can as BlockingCan, nb::Can as NonBlockingCan, ExtendedId,
    Frame as EmbeddedFrame, Id, StandardId,
};

pub mod errors;
pub use errors::{CanError, CanErrorDecodingFailure, ConstructionError, Error, Result};

pub mod frame;
pub use frame::{
    CanAnyFrame, CanDataFrame, CanErrorFrame, CanFdFrame, CanFrame, CanRemoteFrame, Frame,
};

#[cfg(feature = "dump")]
pub mod dump;

pub mod socket;
pub use socket::{CanAddr, CanFdSocket, CanFilter, CanSocket, ShouldRetry, Socket};

#[cfg(feature = "async-io")]
/// Bindings to use with async-io based async runtimes, like async-std and smol.
pub mod async_io {
    pub use crate::socket::async_io::{CanFdSocket, CanSocket};
}

#[cfg(feature = "netlink")]
mod nl;

#[cfg(feature = "netlink")]
pub use nl::CanInterface;

<<<<<<< HEAD
use std::io::ErrorKind;

/// Optional tokio support
#[cfg(feature = "async-tokio")]
pub mod tokio;

=======
>>>>>>> 26ac5b24
// ===== embedded_can I/O traits =====

impl embedded_can::blocking::Can for CanSocket {
    type Frame = CanFrame;
    type Error = Error;

    /// Blocking call to receive the next frame from the bus.
    ///
    /// This block and wait for the next frame to be received from the bus.
    /// If an error frame is received, it will be converted to a `CanError`
    /// and returned as an error.
    fn receive(&mut self) -> Result<Self::Frame> {
        use CanFrame::*;
        match self.read_frame() {
            Ok(Error(frame)) => Err(frame.into_error().into()),
            Ok(frame) => Ok(frame),
            Err(e) => Err(e.into()),
        }
    }

    /// Blocking transmit of a frame to the bus.
    fn transmit(&mut self, frame: &Self::Frame) -> Result<()> {
        self.write_frame_insist(frame).map_err(|err| err.into())
    }
}

impl embedded_can::nb::Can for CanSocket {
    type Frame = CanFrame;
    type Error = Error;

    /// Non-blocking call to receive the next frame from the bus.
    ///
    /// If an error frame is received, it will be converted to a `CanError`
    /// and returned as an error.
    /// If no frame is available, it returns a `WouldBlck` error.
    fn receive(&mut self) -> nb::Result<Self::Frame, Self::Error> {
        use CanFrame::*;
        match self.read_frame() {
            Ok(Data(frame)) => Ok(Data(frame)),
            Ok(Remote(frame)) => Ok(Remote(frame)),
            Ok(Error(frame)) => Err(crate::Error::from(frame.into_error()).into()),
            Err(err) => Err(match err.kind() {
                ErrorKind::WouldBlock => nb::Error::WouldBlock,
                _ => crate::Error::from(err).into(),
            }),
        }
    }

    /// Non-blocking transmit of a frame to the bus.
    fn transmit(&mut self, frame: &Self::Frame) -> nb::Result<Option<Self::Frame>, Self::Error> {
        match self.write_frame(frame) {
            Ok(_) => Ok(None),
            Err(err) => {
                match err.kind() {
                    ErrorKind::WouldBlock => Err(nb::Error::WouldBlock),
                    // TODO: How to indicate buffer is full?
                    // ErrorKind::StorageFull => Ok(frame),
                    _ => Err(crate::Error::from(err).into()),
                }
            }
        }
    }
}<|MERGE_RESOLUTION|>--- conflicted
+++ resolved
@@ -119,15 +119,10 @@
 #[cfg(feature = "netlink")]
 pub use nl::CanInterface;
 
-<<<<<<< HEAD
-use std::io::ErrorKind;
-
 /// Optional tokio support
 #[cfg(feature = "async-tokio")]
 pub mod tokio;
 
-=======
->>>>>>> 26ac5b24
 // ===== embedded_can I/O traits =====
 
 impl embedded_can::blocking::Can for CanSocket {
